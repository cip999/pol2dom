--- conflicted
+++ resolved
@@ -17,23 +17,15 @@
     for line in lines:
         if re.fullmatch(r'%BEGIN (\d+)', line.strip()):
             if test_id != -1:
-<<<<<<< HEAD
-                logger.error('In the samples explanations, there are two %BEGIN lines without an %END line in between:\n{}.'
+                logging.error('In the samples explanations, there are two %BEGIN lines without an %END line in between:\n{}.'
                              .format(notes))
-=======
-                logging.error('In the samples explanations, there are two %BEGIN lines without an %END line in between: %s.' % notes)
->>>>>>> 1e5e0d17
                 exit(1)
             assert(test_id == -1)
             test_id = int(re.fullmatch(r'%BEGIN (\d+)', line.strip()).group(1))
         elif re.fullmatch(r'%END', line.strip()):
             if test_id == -1:
-<<<<<<< HEAD
-                logger.error('In the samples explanations, there is an %END line which does not close any %BEGIN line:\n{}.'
+                logging.error('In the samples explanations, there is an %END line which does not close any %BEGIN line:\n{}.'
                              .format(notes))
-=======
-                logging.error('In the samples explanations, there is an %END line which does not close any %BEGIN line: %s.' % notes)
->>>>>>> 1e5e0d17
                 exit(1)
             assert(test_id != -1)
             assert(test_id not in explanations)
@@ -44,12 +36,8 @@
         elif test_id != -1:
             curr += line + '\n'
     if test_id != -1:
-<<<<<<< HEAD
-        logger.error('In the samples explanations, the last %BEGIN line is not matched by an %END line:\n{}.'
+        logging.error('In the samples explanations, the last %BEGIN line is not matched by an %END line:\n{}.'
                      .format(notes))
-=======
-        logging.error('In the samples explanations, the last %BEGIN line is not matched by an %END line: %s.' % notes)
->>>>>>> 1e5e0d17
         exit(1)
     assert(test_id == -1)
     return explanations
@@ -100,26 +88,16 @@
     def pol_path(*path):
         return os.path.join(polygon, *path)
 
-<<<<<<< HEAD
-    logger.debug('Parsing the Polygon package directory {}.'.format(polygon))
+    logging.debug('Parsing the Polygon package directory {}.'.format(polygon))
     if not os.path.isfile(pol_path('problem.xml')):
-        logger.error('The directory {} is not a Polygon package (as it does not contain the file problem.xml.'
+        logging.error('The directory {} is not a Polygon package (as it does not contain the file problem.xml.'
                      .format(polygon))
-=======
-    logging.debug('Parsing the polygon package directory \'%s\'.' % polygon)
-    if not os.path.isfile(pol_path('problem.xml')):
-        logging.error('The directory \'%s\' is not a polygon package (as it does not contain the file \'problem.xml\'.' % polygon)
->>>>>>> 1e5e0d17
         exit(1)
 
     problem = {}
 
     # Metadata
-<<<<<<< HEAD
-    logger.debug('Parsing {}'.format(pol_path('problem.xml')))
-=======
-    logging.debug('Parsing \'%s\'' % pol_path('problem.xml'))
->>>>>>> 1e5e0d17
+    logging.debug('Parsing {}'.format(pol_path('problem.xml')))
     problem_xml = xml.etree.ElementTree.parse(pol_path('problem.xml'))
     problem['name'] = problem_xml.getroot().attrib['short-name']
     problem['title'] = problem_xml.find('names').find('name').attrib['value']
@@ -173,12 +151,8 @@
     test_id = 1
     for testset in problem_xml.find('judging').iter('testset'):
         if testset.attrib['name'] not in ['pretests', 'tests']:
-<<<<<<< HEAD
-            logger.warning('testset \'{}\' ignored: only the testset \'tests\' is exported to DOMjudge (apart from the samples).'
+            logging.warning('testset \'{}\' ignored: only the testset \'tests\' is exported to DOMjudge (apart from the samples).'
                            .format(testset.attrib['name']))
-=======
-            logging.warning('testset \'%s\' ignored: only the testset \'tests\' is exported in DOMjudge (apart from the samples).' % testset.attrib['name'])
->>>>>>> 1e5e0d17
         local_id = 1
         # Pretests are processed only to collect samples.
 
